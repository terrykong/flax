--- conflicted
+++ resolved
@@ -13,10 +13,6 @@
 .vscode/*
 /.devcontainer
 docs/**/tmp
-<<<<<<< HEAD
-/tmp-files
-=======
 
 # used by direnv
-.envrc
->>>>>>> d883d34c
+.envrc
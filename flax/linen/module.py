# Copyright 2022 The Flax Authors.
#
# Licensed under the Apache License, Version 2.0 (the "License");
# you may not use this file except in compliance with the License.
# You may obtain a copy of the License at
#
#     http://www.apache.org/licenses/LICENSE-2.0
#
# Unless required by applicable law or agreed to in writing, software
# distributed under the License is distributed on an "AS IS" BASIS,
# WITHOUT WARRANTIES OR CONDITIONS OF ANY KIND, either express or implied.
# See the License for the specific language governing permissions and
# limitations under the License.

"""Flax Module."""
import contextlib
import dataclasses
import enum
import functools
import inspect
import threading
import typing
from typing import (Any, Callable, Dict, Iterable, List, Optional,
                    Set, Tuple, Type, TypeVar, Union, overload)
import weakref

<<<<<<< HEAD
from typing import (Any, Callable, Sequence, Iterable, List, Optional, Tuple,
                    Set, Type, Union, TypeVar, Generic, Dict, overload)

import jax
from jax import tree_util
from jax._src.numpy.lax_numpy import isin
from typing_extensions import dataclass_transform  # pytype: disable=import-error
import numpy as np

import flax
=======
>>>>>>> 3c50bddc
from flax import config
from flax import core
from flax import errors
from flax import serialization
from flax import traceback_util
from flax import traverse_util
from flax.core import Scope
<<<<<<< HEAD
from flax.core.scope import CollectionFilter, DenyList, Variable, VariableDict, FrozenVariableDict, union_filters
from flax.core.frozen_dict import FrozenDict, freeze
=======
from flax.core.frozen_dict import FrozenDict
from flax.core.scope import (CollectionFilter, DenyList, FrozenVariableDict,  # pylint: disable=g-multiple-import
                             Variable, VariableDict, union_filters)
from flax.struct import __dataclass_transform__
import jax

>>>>>>> 3c50bddc

traceback_util.register_exclusion(__file__)

PRNGKey = Any  # pylint: disable=invalid-name
RNGSequences = Dict[str, PRNGKey]
Array = Any    # pylint: disable=invalid-name


T = TypeVar('T')
K = TypeVar('K')
_CallableT = TypeVar('_CallableT', bound=Callable)


# Used for abstractly testing module behavior.
TestScope = type('TestScope',
                 (Scope,),
                 {'make_rng': lambda self, name: jax.random.PRNGKey(0)})


# pylint: disable=protected-access,attribute-defined-outside-init


def _indent(x: str, num_spaces: int):
  indent_str = ' ' * num_spaces
  lines = x.split('\n')
  # skip last line because it is always empty and should not be indented.
  assert not lines[-1]
  return '\n'.join(indent_str + line for line in lines[:-1]) + '\n'


def _attr_repr(value: Any):
  if callable(value) and getattr(value, '__name__', None):
    value_rep = value.__name__
  else:
    value_rep = repr(value)
  return value_rep


def _module_repr(module: 'Module', num_spaces: int = 4):
  """Returns a pretty printed representation of the module."""
  cls = type(module)
  cls_name = cls.__name__
  rep = ''
  attributes = {k: v for k, v in cls.__annotations__.items()
                if k not in ('parent', 'name')}
  child_modules = {k: v for k, v in module._state.children.items()  # pytype: disable=attribute-error
                   if isinstance(v, Module)}
  if attributes:
    rep += '# attributes\n'
    for attr in attributes.keys():
      # TODO(jheek): can we get a nice string representation of attribute types?
      value = getattr(module, attr, None)
      value_rep = _attr_repr(value)
      rep += f'{attr} = {value_rep}\n'
  if child_modules:
    rep += '# children\n'
    for name, child in child_modules.items():
      child_rep = _module_repr(child, num_spaces)
      rep += f'{name} = {child_rep}\n'
  if rep:
    return f'{cls_name}(\n{_indent(rep, num_spaces)})'
  else:
    return f'{cls_name}()'


# Track parent relationship across Modules.
# -----------------------------------------------------------------------------
class _DynamicContext:
  """Dynamic context."""
  # TODO(marcvanzee): switch to using contextvars once minimum python version is
  # 3.7

  def __init__(self):
    self._thread_data = threading.local()

  @property
  def module_stack(self):
    if not hasattr(self._thread_data, 'module_stack'):
      self._thread_data.module_stack = [None,]
    return self._thread_data.module_stack

  @property
  def capture_stack(self):
    """Keeps track of the active capture_intermediates filter functions."""
    if not hasattr(self._thread_data, 'capture_stack'):
      self._thread_data.capture_stack = []
    return self._thread_data.capture_stack

# The global context
_context = _DynamicContext()


class _Sentinel:
  pass
_unspecified_parent = _Sentinel()


# Enable automatic named_call wrapping for labelling profile traces.
# -----------------------------------------------------------------------------
_use_named_call = config.flax_profile


def enable_named_call():
  """Enables named call wrapping for labelling profile traces.

  When named call wrapping is enabled all JAX ops executed in a Module
  will be wrapped with ``jax.named_call``. The ``Module`` class name will
  show up around the operations belonging to that Module in the
  Tensorboard profiling UI, simplifying the profiling process.

  Note that ``jax.named_call`` only works for
  compiled functions (e.g.: using jax.jit or jax.pmap).
  """
  global _use_named_call
  _use_named_call = True


def disable_named_call():
  """Disables named call wrapping.

  See ``enable_named_call``
  """
  global _use_named_call
  _use_named_call = False


@contextlib.contextmanager
def override_named_call(enable: bool = True):
  # pylint: disable=g-doc-return-or-yield
  """Returns a context manager that enables/disables named call wrapping.

  Args:
    enable: If true, enables named call wrapping for labelling profile traces.
      (see ``enabled_named_call``).
  """
  # pylint: enable=g-doc-return-or-yield
  global _use_named_call
  use_named_call_prev = _use_named_call
  _use_named_call = enable
  try:
    yield
  finally:
    _use_named_call = use_named_call_prev


# Utilities for pytrees of Modules defined inside setup()
# -----------------------------------------------------------------------------


def _sorted_items(x):
  """Returns items of a dict ordered by keys."""
  return sorted(x.items(), key=lambda x: x[0])


def _get_suffix_value_pairs(
    tree_or_leaf: Any) -> List[Tuple[str, Type['Module']]]:
  """Helper for naming pytrees of submodules."""
  dict_or_leaf = serialization.to_state_dict(tree_or_leaf)
  if not isinstance(dict_or_leaf, dict) or not dict_or_leaf:
    return [('', tree_or_leaf)]
  else:
    flat_dict = traverse_util.flatten_dict(dict_or_leaf)
    return [('_' + '_'.join(k), v) for k, v in _sorted_items(flat_dict)]


def _map_over_modules_in_tree(fn, tree_or_leaf):
  """Helper for mapping function over submodules."""
  dict_or_leaf = serialization.to_state_dict(tree_or_leaf)
  if not isinstance(dict_or_leaf, dict) or not dict_or_leaf:
    return fn('', tree_or_leaf)
  else:
    flat_dict = traverse_util.flatten_dict(dict_or_leaf, keep_empty_nodes=True)
    mapped_flat_dict = {k: fn('_' + '_'.join(k), v)
                        for k, v in _sorted_items(flat_dict)}
    return serialization.from_state_dict(
        tree_or_leaf, traverse_util.unflatten_dict(mapped_flat_dict))


def _all_names_on_object(obj: Any) -> Set[str]:
  """Gets all names of attributes on `obj` and its classes throughout MRO.

  Args:
    obj: The object to get names for.
  Returns:
    A set of names of attributes of `obj` and its classes.
  """
  nameset = set(obj.__dict__.keys())
  for cls in obj.__class__.__mro__:
    nameset = nameset.union(set(cls.__dict__.keys()))
  return nameset


def _freeze_attr(val: Any) -> Any:
  """Recursively wrap the given attribute `var` in ``FrozenDict``."""
  if isinstance(val, (dict, FrozenDict)):
    return FrozenDict({k: _freeze_attr(v) for k, v in val.items()})
  elif isinstance(val, tuple):
    # Special case namedtuples and special JAX tuple structures otherwise they
    # would be downgraded to normal tuples.
    if hasattr(val, '_fields') or type(val).__name__ == 'PartitionSpec':
      return type(val)(*[_freeze_attr(v) for v in val])
    else:
      return tuple(_freeze_attr(v) for v in val)
  elif isinstance(val, list):
    return tuple(_freeze_attr(v) for v in val)
  else:
    return val


# Method wrapping of "compact methods" and setup()
# -----------------------------------------------------------------------------
def compact(fun: _CallableT) -> _CallableT:
  """Marks the given module method allowing inlined submodules.

  Methods wrapped in @compact can define submodules directly within the method.

  For instance::

    @compact
    __call__(self, x, features):
      x = nn.Dense(features)(x)
      ...

  At most one method in each Module may be wrapped with @compact.

  Args:
    fun: The Module method to mark as compact.
  Returns:
    The given function `fun` marked as compact.
  """
  fun.compact = True  # type: ignore[attr-defined]
  return fun


def nowrap(fun: _CallableT) -> _CallableT:
  """Marks the given module method as a helper method that needn't be wrapped.

  Methods wrapped in @nowrap are private helper methods that needn't be wrapped
  with the state handler or a separate named_call transform.

  This is needed in several concrete instances:
   - if you have a helper method that returns Modules or Variables to prevent
     it from being functionalized by named_call. (Functionalized methods
     can't return Modules/Variables.)
   - if you're subclassing a method like Module.param and don't want this
     overriden core function decorated with the state management wrapper.
   - If you want a method to be callable from an unbound Module (e.g.: a
     function of construction of arguments that doesn't depend on params/RNGs)

  For instance::

    @nowrap
    def _make_dense(self, num_features):
      return nn.Dense(num_features)

    @compact
    def __call__(self, x):
      # now safe to use constructor helper even if using named_call
      dense = self._make_dense(self.num_features)
      return dense(x)

  Args:
    fun: The Module method to mark as nowrap.
  Returns:
    The given function `fun` marked as nowrap.
  """
  fun.nowrap = True  # type: ignore[attr-defined]
  return fun


def _get_local_method_names(cls: Any,
                            exclude: Iterable[str] = ()) -> Tuple[str, ...]:
  """Gets method names of a class, excluding class and static methods.

  Args:
    cls: The class to get method names for.
    exclude: Names to exclude from output.
  Returns:
    A list of method names.
  """
  true_methods = set()
  for m in cls.__dict__:
    if callable(cls.__dict__[m]) and not inspect.isclass(cls.__dict__[m]):
      mtype = type(cls.__dict__[m])
      if mtype != staticmethod and mtype != classmethod:
        true_methods.add(m)
  return tuple(true_methods.difference(set(exclude)))


def wrap_method_once(fun: Callable[..., Any]) -> Callable[..., Any]:
  """Manages Module state for a given user-defined method.

  Args:
    fun: User-defined Module method to manage state for.
  Returns:
    Wrapped method.
  """
  # Don't rewrap methods that have already had the state management wrapper
  # applied in the decorator stack.  This wrapper should always be applied
  # before transformation wrappers.
  if hasattr(fun, 'method_handler_wrapped'):
    return fun

  @functools.wraps(fun)
  def wrapped_module_method(*args, **kwargs):
    # We might have incorrectly wrappped a callable
    # that is not a method. Check whether the first arg is self,
    # otherwise call the wrapped function as is.
    if args and isinstance(args[0], Module):
      self, args = args[0], args[1:]
      return self._call_wrapped_method(fun, args, kwargs)
    else:
      return fun(*args, **kwargs)
  wrapped_module_method.method_handler_wrapped = True  # type: ignore[attr-defined]
  return wrapped_module_method


def _wrap_hash(hash_fn: Callable[..., Any]) -> Callable[..., Any]:
  """Wraps a hash function with some check for Flax Modules."""
  @functools.wraps(hash_fn)
  def wrapped(self):
    if self.scope is not None:
      raise TypeError('Can\'t call __hash__ on modules that hold variables.')
    try:
      hash_value = hash_fn(self)
    except TypeError as exc:
      raise TypeError('Failed to hash Flax Module.  '
                      'The module probably contains unhashable attributes.  '
                      f'Module={self}') from exc
    return hash_value
  return wrapped


def _get_unbound_fn(method_or_fn: Callable[..., Any]) -> Callable[..., Any]:
  """Returns an unbound function from a method that is possibly bound.

  This means that if the passed function belongs of an instance of a class, then
  the returned function does no longer depend on the instance, which is passed
  as the first argument to the function.

  Args:
    method_or_fn: A class method or function.
  Returns:
    An unbound version of input function.
  """
  if inspect.ismethod(method_or_fn):
    method_or_fn = method_or_fn.__func__  # pytype: disable=attribute-error

  # The method should be callable, and it should have at least one argument
  # representing the class that is passed in.
  if (not callable(method_or_fn) or
      len(inspect.signature(method_or_fn).parameters) < 1):
    raise errors.ApplyModuleInvalidMethodError(method_or_fn)

  return method_or_fn


class SetupState(enum.IntEnum):
  # setup() has not been called.
  NEW = 0
  # setup() has been called outside a transform boundary.
  TRANSFORMED = 1
  # setup() has been called.
  DONE = 2


@dataclasses.dataclass
class _ModuleInternalState:
  """Ephemeral Module Evaluation State.

  For clarity, we collect all of the temporary flags and ephemeral state used by
  Modules for autonaming and error messages here, alongside the rules used
  to pass this ephemeral state across transform boundaries.
  """
  in_compact_method: bool = False
  in_setup: bool = False
  setup_called: SetupState = SetupState.NEW
  is_initialized: bool = False
  autoname_cursor: Dict[str, int] = dataclasses.field(default_factory=dict)
  children: Dict[str, Union[str, 'Module']] = dataclasses.field(
      default_factory=dict)

  def reset(self) -> None:
    """Resets transient state.

    This function is called after each module method, so only attributes that
    are method-dependent are reset.
    """
    self.in_compact_method = False
    self.in_setup = False
    self.autoname_cursor = dict()

  def export(self) -> '_ModuleInternalState':
    """Exports transform-preserved state across transform boundary."""
    setup_state = SetupState.TRANSFORMED if self.setup_called else SetupState.NEW
    cloned = _ModuleInternalState(
        in_compact_method=self.in_compact_method,
        in_setup=self.in_setup,
        setup_called=setup_state,
        is_initialized=self.is_initialized,
        autoname_cursor=dict(self.autoname_cursor))
    return cloned

  def reimport(self, other: '_ModuleInternalState') -> None:
    """Re-imports transform-preserved state from across transform boundary."""
    self.in_compact_method = other.in_compact_method
    self.in_setup = other.in_setup
    self.is_initialized = other.is_initialized
    self.autoname_cursor = dict(other.autoname_cursor)

_uninitialized_module_internal_state = _ModuleInternalState()


_UNDEFINED_COPY_PICKLE_METHODS = (
    '__getstate__', '__setstate__', '__getnewargs_ex__',
    '__reduce__', '__reduce_ex__', '__copy__', '__deepcopy__')


_caches: 'weakref.WeakKeyDictionary[Scope, Dict[int, Module]]' = (
    weakref.WeakKeyDictionary())


tuple_reduce = lambda xs, x: xs + (x,)
tuple_init = lambda: ()


capture_call_intermediates = lambda _, method_name: method_name == '__call__'


# Base Module definition.
# -----------------------------------------------------------------------------


@dataclass_transform()
class Module:
  """Base class for all neural network modules. Layers and models should subclass this class.

  All Flax Modules are Python 3.7
  `dataclasses <https://docs.python.org/3/library/dataclasses.html>`_. Since
  dataclasses take over ``__init__``, you should instead override :meth:`setup`,
  which is automatically called to initialize the module.

  Modules can contain submodules, and in this way can be nested in a tree
  structure. Submodels can be assigned as regular attributes inside the
  :meth:`setup` method.

  You can define arbitrary "forward pass" methods on your Module subclass.
  While no methods are special-cased, ``__call__`` is a popular choice because
  it allows you to use module instances as if they are functions::

    from flax import linen as nn

    class Module(nn.Module):
      features: Tuple[int] = (16, 4)

      def setup(self):
        self.dense1 = Dense(self.features[0])
        self.dense2 = Dense(self.features[1])

      def __call__(self, x):
        return self.dense2(nn.relu(self.dense1(x)))

  Optionally, for more concise module implementations where submodules
  definitions are co-located with their usage, you can use the
  :meth:`compact` wrapper.
  """

  if typing.TYPE_CHECKING:

    def __init__(self, *args, **kwargs):
      # this stub makes sure pytype accepts constructor arguments.
      pass

    def __call__(self, *args, **kwargs) -> Any:
      # this stub allows pytype to accept Modules as Callables.
      pass

  @classmethod
  def __init_subclass__(cls, **kwargs: Any) -> None:
    """Automatically initializes all subclasses as custom dataclasses."""
    super().__init_subclass__(**kwargs)
    # All Flax Modules are dataclasses.  We force this convention since
    # it encourages the stateless behavior needed to clone module instances for
    # functional transformation.  Instead of using a python metaclass, we
    # automatically transform Modules into dataclasses at subclass creation
    # time, and we set the last dataclass arguments to `parent` and `name`.
    cls._customized_dataclass_transform()
    # We wrap user-defined methods including setup and __call__ to enforce
    # a number of different checks and to provide clear error messages.
    cls._verify_single_or_no_compact()
    cls._wrap_module_methods()
    # Set empty class defaults.
    cls._state = _uninitialized_module_internal_state
    cls.scope = None

  @classmethod
  def _customized_dataclass_transform(cls):
    """Handles final optional dataclass attributes: `parent` and `name`."""
    # Use cls.__dict__ to get annotations of cls itself (no parent class).
    annotations = dict(cls.__dict__.get('__annotations__', {}))
    parent_annotation = Union[Type[Module], Type[Scope],
                              Type[_Sentinel], None]
    if ('parent' in annotations
        and annotations['parent'] != parent_annotation):
      raise errors.ReservedModuleAttributeError(annotations)
    if 'name' in annotations and annotations['name'] not in ('str', str):
      raise errors.ReservedModuleAttributeError(annotations)
    # Add `parent` and `name` default fields at end.
    # We temporarily modify base class __dataclass_fields__ to force desired
    # argument behavior and ordering from dataclass class-transform.
    parent_dataclass_fields = []
    for clz in cls.__mro__[1:]:
      pdf = dict(getattr(clz, '__dataclass_fields__', {}))
      parent_dataclass_fields.append(pdf)

      # Remove 'parent' and 'name' from parents because we always want parent
      # and name to show up last in the dataclass args.
      if 'parent' in pdf:
        clz.__dataclass_fields__.pop('parent')  # pytype: disable=attribute-error
      if 'name' in pdf:
        clz.__dataclass_fields__.pop('name')  # pytype: disable=attribute-error

    annotations['parent'] = parent_annotation
    cls.parent = dataclasses.field(repr=False, default=_unspecified_parent)
    annotations['name'] = str

    # any non-init field will only be set in setup
    # During __hash__ and __eq__ the field is not set yet
    # so it should not be used in compare, hash or repr.
    for field in annotations:
      field_meta = getattr(cls, field, None)
      if isinstance(field_meta, dataclasses.Field) and not field_meta.init:
        field_meta.compare = False
        field_meta.hash = False
        field_meta.repr = False

    cls.name = None  # default value of name is None.
    cls.__annotations__ = annotations
    # Now apply dataclass transform (which operates in-place).
    # Do generate a hash function only if not provided by the class.
    dataclasses.dataclass(
        cls, unsafe_hash='__hash__' not in cls.__dict__, repr=False)  # pytype: disable=wrong-keyword-args
    cls.__hash__ = _wrap_hash(cls.__hash__)
    # Restore original base class __dataclass_fields__.
    for clz, pdf in zip(cls.__mro__[1:], parent_dataclass_fields):
      if dataclasses.is_dataclass(clz):
        clz.__dataclass_fields__ = pdf

  @classmethod
  def _verify_single_or_no_compact(cls):
    """Statically verifies that at most a single method is labelled compact."""
    methods = [m[0] for m in inspect.getmembers(cls, predicate=callable)]
    n_compact_fns = len([method_name for method_name in methods
                         if hasattr(getattr(cls, method_name), 'compact')])
    if n_compact_fns > 1:
      raise errors.MultipleMethodsCompactError()

  @classmethod
  def _wrap_module_methods(cls):
    """Wraps user-defined non-inherited methods with state management functions."""
    exclusions = ([f.name for f in dataclasses.fields(cls)] +
                  ['__eq__', '__repr__', '__init__', '__hash__',
                   '__post_init__'])
    for key in _get_local_method_names(cls, exclude=exclusions):
      method = getattr(cls, key)
      if hasattr(method, 'nowrap'):
        continue
      wrapped_method = wrap_method_once(method)
      if key != 'setup':
        # We import named_call at runtime to avoid a circular import issue.
        from flax.linen.transforms import named_call  # pylint: disable=g-import-not-at-top
        wrapped_method = named_call(wrapped_method, force=False)
      setattr(cls, key, wrapped_method)
    return cls

  def _call_wrapped_method(self, fun, args, kwargs):
    """"Calls a wrapped method.

    This function is responsible for setting up the thread local state
    correctly before calling the method and cleaning up afterwards.
    This includes storing intermediates, setup of the compact scope,
    and making sure setup is called before any other method.

    Args:
      fun: The wrapped method.
      args: Named arguments passed to ``fun``.
      kwargs: Keyword arguments passed to ``fun``.

    Returns:
      The results of calling ``fun``.
    """
    is_compact_method = hasattr(fun, 'compact')
    fun_name = getattr(fun, '__name__', 'unnamed_function')
    is_setup_method = fun_name == 'setup'
    # We lazily call setup() only when needed.
    if is_setup_method:
      is_recurrent = self._state.in_setup
      self._state.in_setup = True
    else:
      self._try_setup()

    if is_compact_method:
      if self.scope is None:
        raise errors.CallCompactUnboundModuleError()
      is_recurrent = self._state.in_compact_method
      self._state.in_compact_method = True
    _context.module_stack.append(self)
    try:
      y = fun(self, *args, **kwargs)
      if _context.capture_stack:
        filter_fn = _context.capture_stack[-1]
        if filter_fn and filter_fn(self, fun_name):
          self.sow('intermediates', fun_name, y)
      return y
    finally:
      _context.module_stack.pop()
      if is_compact_method:
        object.__setattr__(self, 'scope', self.scope.rewound())
      # setup or compact calls can be recurrent for example due to super calls
      # resetting the state would cause is compact/setup method
      # to be set to False prematurely.
      if (is_compact_method or is_setup_method) and not is_recurrent:
        self._state.reset()

  def __setattr__(self, name: str, val: Any):
    """Sets an attribute on this Module.

    We overload setattr solely to support pythonic naming via assignment of
    submodules in the special :meth:`setup` function::

      self.submodule_name = MyModule(...)

    We also support lists and other general pytrees, e.g.::

      self.submodules = [MyModule0(..), MyModule1(..), ...]

    Args:
      name: Attribute to set.
      val: Value of the attribute.
    """
    fields = self.__dataclass_fields__  # pytype: disable=attribute-error
    is_dataclass_attr = name in fields and fields[name].init

    if not self._state.in_setup:
      if not self._state.is_initialized:
        # Setting attributes before end of Module.__post_init__()
        object.__setattr__(self, name, val)
        return
      else:
        # We're past all initialization and setup logic:
        # Raises a TypeError just like frozen python dataclasses.
        raise errors.SetAttributeFrozenModuleError(
            self.__class__.__name__, name, val)

    # We're inside the setup() method:
    if is_dataclass_attr:
      # These names are specified as dataclass fields. They should not be
      # initialized within the setup() method, but can be modified freely
      # before it.
      raise errors.SetAttributeInModuleSetupError()

    # Values (that may be variables or submodules) are being defined and
    # attached in setup(), we run some extra logic in that case.
    self._register_submodules(name, val)

  def __getattr__(self, name: str) -> Any:
    """Call setup() before getting any setup-defined attributes."""
    # We don't want to return anything for python copy / pickle methods.
    if name in _UNDEFINED_COPY_PICKLE_METHODS:
      raise AttributeError()
    self._try_setup()
    if name in self.__dict__:
      return self.__dict__[name]
    else:
      raise AttributeError(
          f'"{self.__class__.__name__}" object has no attribute "{name}"')

  def __dir__(self) -> Iterable[str]:
    """Call setup() before listing attributes."""
    self._try_setup()
    return object.__dir__(self)  # pytype: disable=attribute-error

  def __post_init__(self) -> None:
    # DO NOT REMOVE - Marker for internal logging.
    # In dataclasses, __init__ is overridden to process dataclass arguments,
    # and __post_init__ is called immediately afterwards. Here, depending on the
    # type of `parent` passed to initialize the Module, we either defer
    # initialization, attach this Module as a submodule of a parent, or bind
    # this Module at the top-level to variables and rngs.

    object.__setattr__(self, '_state', _ModuleInternalState())

    # Typically we set the parent based on the dynamic module context.
    if self.parent is _unspecified_parent:  # pytype: disable=attribute-error
      object.__setattr__(self, 'parent', _context.module_stack[-1])

    # Initialization is deferred for top level Modules or any other "orphan"
    # Modules until attachment by __setattr__ i.e. MyModule(..., parent=None)
    if self.parent is None:
      return

    # Register submodule on parent Module.
    if isinstance(self.parent, Module):
      # When initializing an unnamed Module inside setup()
      # initialization is deferred until attachment by __setattr__
      # i.e. self.mymodule = MyModule(...)
      if self.parent._state.in_setup and self.name is None:  # pytype: disable=attribute-error
        return
      if not self.parent._initialization_allowed:
        raise errors.AssignSubModuleError(self.__class__.__name__)
      # Autonaming of submodules.
      if self.name is None:  # pytype: disable=attribute-error
        prefix = f'{self.__class__.__name__}'
        cursor = self.parent._state.autoname_cursor.get(prefix, 0)
        self.name = f'{prefix}_{cursor}'
        self.parent._state.autoname_cursor[prefix] = cursor + 1
      if self.parent._name_taken(self.name, self):
        parent_class = self.parent.__class__.__name__
        raise errors.NameInUseError('submodule', self.name, parent_class)
      self.parent._state.children[self.name] = self
      # Allow scope aliasing under transforms for submodules defined in setup.
      reuse_scopes = (self.parent._state.in_setup and
                      self.parent._state.setup_called == SetupState.TRANSFORMED)
      object.__setattr__(
          self, 'scope', self.parent.scope.push(self.name, reuse=reuse_scopes))

    # Top-level invocation with a functional Scope.
    elif isinstance(self.parent, Scope):
      object.__setattr__(self, 'scope', self.parent)
    else:
      raise ValueError('parent must be None, Module or Scope')

    self._state.is_initialized = True

  def __repr__(self) -> str:
    return _module_repr(self)

  def setup(self) -> None:
    """Initializes a Module lazily (similar to a lazy ``__init__``).

    ``setup`` is called once lazily on a module instance when a module
    is bound, immediately before any other methods like ``__call__`` are
    invoked, or before a ``setup``-defined attribute on `self` is accessed.

    This can happen in three cases:

      1. Immediately when invoking :meth:`apply`, :meth:`init` or
         :meth:`init_and_output`.

      2. Once the module is given a name by being assigned to an attribute of
         another module inside the other module's ``setup`` method
         (see :meth:`__setattr__`)::

           class MyModule(nn.Module):
             def setup(self):
               submodule = Conv(...)

               # Accessing `submodule` attributes does not yet work here.

               # The following line invokes `self.__setattr__`, which gives
               # `submodule` the name "conv1".
               self.conv1 = submodule

               # Accessing `submodule` attributes or methods is now safe and
               # either causes setup() to be called once.

      3. Once a module is constructed inside a method wrapped with
         :meth:`compact`, immediately before another method is called or
         ``setup`` defined attribute is accessed.
    """
    pass

  def _register_submodules(self, name, val):
    """Registers a submodule."""
    assert self.scope, 'Trying to register submodules on unbound scope.'
    root = self.scope.root
    cache = _caches.get(root, {})
    _caches[root] = cache
    queue = []
    def adopt_attr_modules(cache, queue, suffix, subvalue):
      if isinstance(subvalue, Module):
        if subvalue.parent is None:
          # Module was passed from outside. It needs to be cloned.
          # Outside modules are named by attachment, not an outer name.
          object.__setattr__(subvalue, 'name', None)
          key = id(subvalue)
          if key not in cache:
            cache[key] = subvalue.clone()
          subvalue = cache[key]
        if subvalue.name is None:
          object.__setattr__(subvalue, 'parent', self)
          object.__setattr__(subvalue, 'name', f'{name}{suffix}')
          queue.append(subvalue)
      return subvalue
    val = _freeze_attr(_map_over_modules_in_tree(
        functools.partial(adopt_attr_modules, cache, queue), val))
    object.__setattr__(self, name, val)
    for x in queue:
      x.__post_init__()

  def _try_setup(self, shallow: bool = False) -> None:
    """Tries to setup module if scope is available and setup has not been called yet."""
    if (self.scope
        and not self._state.in_setup
        and self._state.setup_called != SetupState.DONE):
      try:
        self._state.in_setup = True
        # A shallow setup will only register attribute submodules but it does
        # not call the user's setup. This avoids running before a
        # transformation.
        for field in dataclasses.fields(self):
          if field.name != 'parent' and field.init:
            self._register_submodules(field.name, getattr(self, field.name))
        if not shallow:
          self.setup()
        # We run static checks abstractly once for setup before any transforms
        # to detect name collisions and other python errors.
        elif self._state.setup_called == SetupState.NEW:
          self._validate_setup()
      finally:
        self._state.in_setup = False
        self._state.setup_called = SetupState.DONE

  def _validate_setup(self) -> None:
    """Abstractly evaluates setup only to run static checks."""
    def run_setup_only(x):
      wrapped_id = wrap_method_once(lambda m, x: x)
      with TestScope({}, rngs={}, mutable=True).temporary() as root:
        return wrapped_id(self.clone(parent=root), x)
    _ = jax.eval_shape(run_setup_only, 0)

  def _name_taken(self, name: str, module: 'Module' = None) -> bool:
    if name in _all_names_on_object(self):
      val = getattr(self, name, None)
      if module is not None and val is module:
        # name is taken by the value itself because
        # field assignment happened before naming
        return False
      return True
    return name in self.scope.reservations

  @property
  def _initialization_allowed(self):
    return self._state.in_setup or self._state.in_compact_method

  def clone(self, *,
            parent: Optional[Union[Scope, 'Module']] = None,
            **updates) -> 'Module':
    """Creates a clone of this Module, with optionally updated arguments.

    Args:
      parent: The parent of the clone. The clone will have no parent if no
        explicit parent is specified.
      **updates: Attribute updates.
    Returns:
      A clone of the this Module with the updated attributes and parent.
    """
    attrs = {f.name: getattr(self, f.name) for f in dataclasses.fields(self) if f.init}
    attrs.update(parent=parent, **updates)
    return self.__class__(**attrs)

  def variable(self, col: str, name: str, init_fn, *init_args) -> Variable:
    """Declares and returns a variable in this Module.

    See :mod:`flax.core.variables` for more information. See also :meth:`param`
    for a shorthand way to define read-only variables in the "params"
    collection.

    Contrary to :meth:`param`, all arguments passing using `init_fn` should be
    passed on explicitly::

      key = self.make_rng('stats')
      mean = self.variable('stats', 'mean', lecun_normal(), key, (2, 2))

    In the example above, the function `lecun_normal` expects two arguments:
    `key` and `shape`, and both have to be passed on. The PRNG for `stats` has
    to be provided explicitly when calling :meth:`init` and :meth:`apply`.

    Args:
      col: The variable collection name.
      name: The variable name.
      init_fn: The function that will be called to compute the initial value
        of this variable. This function will only be called the first time
        this variable is used in this module.
      *init_args: The arguments to pass to init_fn.

    Returns:
      A :class:`flax.core.variables.Variable` that can be read or set via
      ".value" attribute. Throws an error if the variable exists already.
    """
    if not self._initialization_allowed:
      raise ValueError(
          'Variables must be initialized in `setup()` or in a method '
          'wrapped in `@compact`')
    if self._name_taken(name):
      raise errors.NameInUseError('variable', name, self.__class__.__name__)
    v = self.scope.variable(col, name, init_fn, *init_args)
    self._state.children[name] = col
    return v

  def param(self, name: str, init_fn: Callable[..., T], *init_args) -> T:
    """Declares and returns a parameter in this Module.

    Parameters are read-only variables in the collection named "params". See
    :mod:`flax.core.variables` for more details on variables.

    The first argument of `init_fn` is assumed to be a PRNG key, which is
    provided automatically and does not have to be passed using `init_args`::

      mean = self.param('mean', lecun_normal(), (2, 2))

    In the example above, the function `lecun_normal` expects two arguments:
    `key` and `shape`, but only `shape` has to be provided explicitly; `key`
    is set automatically using the PRNG for `params` that is passed when
    initializing the module using :meth:`init`.

    Args:
      name: The parameter name.
      init_fn: The function that will be called to compute the initial value
        of this variable. This function will only be called the first time
        this parameter is used in this module.
      *init_args: The arguments to pass to init_fn.

    Returns:
      The value of the initialized parameter.
    """
    if not self._initialization_allowed:
      raise ValueError(
          'Parameters must be initialized in `setup()` or in a method '
          'wrapped in `@compact`')
    if self._name_taken(name):
      raise errors.NameInUseError('param', name, self.__class__.__name__)
    v = self.scope.param(name, init_fn, *init_args)
    self._state.children[name] = 'params'
    return v

  def has_variable(self, col: str, name: str) -> bool:
    """Checks if a variable of given collection and name exists in this Module.

    See :mod:`flax.core.variables` for more explanation on variables and
    collections.

    Args:
      col: The variable collection name.
      name: The name of the variable.
    Returns:
      True if the variable exists.
    """
    if self.scope is None:
      raise ValueError("Can't access variables on unbound modules")
    return self.scope.has_variable(col, name)

  def is_mutable_collection(self, col: str) -> bool:
    """Returns true if the collection `col` is mutable."""
    if self.scope is None:
      raise ValueError("Can't check mutability on unbound modules")
    return self.scope.is_mutable_collection(col)

  def has_rng(self, name: str) -> bool:
    """Returns true if a PRNGSequence with name `name` exists."""
    if self.scope is None:
      raise ValueError("Can't query for RNGs on unbound modules")
    return self.scope.has_rng(name)

  def make_rng(self, name: str) -> PRNGKey:
    """Returns a new RNG key from a given RNG sequence for this Module.

    The new RNG key is split from the previous one. Thus, every call to
    `make_rng` returns a new RNG key, while still guaranteeing full
    reproducibility.

    TODO: Link to Flax RNG design note.

    Args:
      name: The RNG sequence name.
    Returns:
      The newly generated RNG key.
    """
    if self.scope is None:
      raise ValueError("Can't use RNGs on unbound modules")
    return self.scope.make_rng(name)

  @traceback_util.api_boundary
  def bind(self,
           variables: VariableDict,
           *args,
           rngs: Optional[RNGSequences] = None,
           mutable: CollectionFilter = False):
    """Creates an interactive Module instance by binding variables and RNGs.

    ``bind`` provides an "interactive" instance of a Module directly without
    transforming a function with ``apply``. This is particalary useful for debugging
    and interactive use cases like notebooks where a function would limit the ability
    split up code into different cells.

    Once the variables (and optionally RNGs) are bound to a ``Module`` it becomes a
    stateful object. Note that idiomatic JAX is functional and therefore an interactive
    instance does not mix well well with vanilla JAX APIs. ``bind()`` should only be used
    for interactive experimentation, and in all other cases we strongly encourage
    to use ``apply()`` instead.

    Example::

      import jax
      import jax.numpy as jnp
      import flax.linen as nn

      class AutoEncoder(nn.Module):
        def setup(self):
          self.encoder = nn.Dense(3)
          self.decoder = nn.Dense(5)

        def __call__(self, x):
          return self.decoder(self.encoder(x))

      x = jnp.ones((16, 9))
      ae = AutoEncoder()
      variables = ae.init(jax.random.PRNGKey(0), x)
      model = ae.bind(variables)
      z = model.encoder(x)
      x_reconstructed = model.decoder(z)


    Args:
      variables: A dictionary containing variables keyed by variable
        collections. See :mod:`flax.core.variables` for more details
        about variables.
      *args: Named arguments (not used).
      rngs: a dict of PRNGKeys to initialize the PRNG sequences.
      mutable: Can be bool, str, or list. Specifies which collections should be
        treated as mutable:
          ``bool``: all/no collections are mutable.
          ``str``: The name of a single mutable collection.
          ``list``: A list of names of mutable collections.
    Returns:
      A copy of this instance with bound variables and RNGs.
    """
    del args
    scope = core.bind(variables, rngs=rngs, mutable=mutable)
    return self.clone(parent=scope)

  @traceback_util.api_boundary
  def apply(self,
            variables: VariableDict,
            *args,
            rngs: Optional[RNGSequences] = None,
            method: Optional[Callable[..., Any]] = None,
            mutable: CollectionFilter = False,
            capture_intermediates: Union[bool, Callable[['Module', str],
                                                        bool]] = False,
            **kwargs) -> Union[Any, Tuple[Any, FrozenVariableDict]]:
    """Applies a module method to variables and returns output and modified variables.

    Note that `method` should be set if one would like to call `apply` on a
    different class method than ``__call__``. For instance, suppose a
    Transformer modules has a method called `encode`, then the following calls
    `apply` on that method::

      model = Transformer()
      encoded = model.apply({'params': params}, x, method=Transformer.encode)

    If a function instance is provided, the unbound function is used. For
    instance, the example below is equivalent to the one above::

      encoded = model.apply({'params': params}, x, method=model.encode)

    Note ``method`` can also be a function that is not defined in
    ``Transformer``. In that case, the function should have at least one
    argument representing an instance of the Module class::

      def other_fn(instance, ...):
        instance.some_module_attr(...)
        ...

      model.apply({'params': params}, x, method=other_fn)

    Args:
      variables: A dictionary containing variables keyed by variable
        collections. See :mod:`flax.core.variables` for more details
        about variables.
      *args: Named arguments passed to the specified apply method.
      rngs: a dict of PRNGKeys to initialize the PRNG sequences.
        The "params" PRNG sequence is used to initialize parameters.
      method: A function to call apply on. This is generally a function in the
        module. If provided, applies this method. If not provided, applies the
        ``__call__`` method of the module.
      mutable: Can be bool, str, or list. Specifies which collections should be
               treated as mutable: ``bool``: all/no collections are mutable.
               ``str``: The name of a single mutable collection. ``list``: A
               list of names of mutable collections.
      capture_intermediates: If `True`, captures intermediate return values
        of all Modules inside the "intermediates" collection. By default only
        the return values of all ``__call__`` methods are stored. A function can
        be passed to change the filter behavior. The filter function takes
        the Module instance and method name and returns a bool indicating
        whether the output of that method invocation should be stored.
      **kwargs: Keyword arguments passed to the specified apply method.
    Returns:
      If ``mutable`` is False, returns output. If any collections are
      mutable, returns ``(output, vars)``, where ``vars`` are is a dict
      of the modified collections.
    """
    if method is None:
      method = self.__call__
    method = _get_unbound_fn(method)
    return apply(
        method, self,
        mutable=mutable, capture_intermediates=capture_intermediates
    )(variables, *args, **kwargs, rngs=rngs)

  @traceback_util.api_boundary
  def init_with_output(self,
                       rngs: Union[PRNGKey, RNGSequences],
                       *args,
                       method: Optional[Callable[..., Any]] = None,
                       mutable: CollectionFilter = DenyList('intermediates'),
                       **kwargs) -> Tuple[Any, FrozenVariableDict]:
    """Initializes a module method with variables and returns output and modified variables.

    Args:
      rngs: The rngs for the variable collections.
      *args: Named arguments passed to the init function.
      method: An optional method. If provided, applies this method. If not
        provided, applies the ``__call__`` method.
      mutable: Can be bool, str, or list. Specifies which collections should be
        treated as mutable: ``bool``: all/no collections are mutable.
        ``str``: The name of a single mutable collection. ``list``: A
        list of names of mutable collections. By default all collections
        except "intermediates" are mutable.
      **kwargs: Keyword arguments passed to the init function.
    Returns:
      `(output, vars)``, where ``vars`` are is a dict of the modified
      collections.
    """
    if not isinstance(rngs, dict):
      if not core.scope._is_valid_rng(rngs):
        raise errors.InvalidRngError(
            'RNGs should be of shape (2,) or KeyArray in Module '
            f'{self.__class__.__name__}, but rngs are: {rngs}')
      rngs = {'params': rngs}
    return self.apply(
        {}, *args, rngs=rngs, method=method, mutable=mutable, **kwargs)

  @traceback_util.api_boundary
  def init(self,
           rngs: Union[PRNGKey, RNGSequences],
           *args,
           method: Optional[Callable[..., Any]] = None,
           mutable: CollectionFilter = DenyList('intermediates'),
           **kwargs) -> FrozenVariableDict:
    """Initializes a module method with variables and returns modified variables.

    Jitting `init` initializes a model lazily using only the shapes of the
    provided arguments, and avoids computing the forward pass with actual
    values. Example::

      jit_init = jax.jit(SomeModule(...).init)
      jit_init(rng, jnp.ones(input_shape, jnp.float32))

    Args:
      rngs: The rngs for the variable collections.
      *args: Named arguments passed to the init function.
      method: An optional method. If provided, applies this method. If not
        provided, applies the ``__call__`` method.
      mutable: Can be bool, str, or list. Specifies which collections should be
        treated as mutable: ``bool``: all/no collections are mutable.
        ``str``: The name of a single mutable collection. ``list``: A
        list of names of mutable collections. By default all collections
        except "intermediates" are mutable.
      **kwargs: Keyword arguments passed to the init function.
    Returns:
      The initialized variable dict.
    """
    _, v_out = self.init_with_output(
        rngs, *args,
        method=method, mutable=mutable, **kwargs)
    return v_out

  @property
  def variables(self) -> VariableDict:
    """Returns the variables in this module."""
    if self.scope is None:
      raise ValueError("Can't access variables on unbound modules")
    return self.scope.variables()

  def get_variable(self, col: str, name: str, default: T = None) -> T:
    """Retrieves the value of a Variable.

    Args:
      col: the variable collection.
      name: the name of the variable.
      default: the default value to return if the variable does not exist in
        this scope.

    Returns:
      The value of the input variable, of the default value if the variable
      doesn't exist in this scope.
    """
    if self.scope is None:
      raise ValueError("Can't access variables on unbound modules")
    return self.scope.get_variable(col, name, default)

  def put_variable(self, col: str, name: str, value: Any):
    """Sets the value of a Variable.

    Args:
      col: the variable collection.
      name: the name of the variable.
      value: the new value of the variable.

    Returns:

    """
    if self.scope is None:
      raise ValueError("Can't access variables on unbound modules")
    return self.scope.put_variable(col, name, value)

  @overload
  def sow(self, col: str, name: str, value: Any) -> bool:
    ...

  @overload
  def sow(self, col: str, name: str, value: T,
          reduce_fn: Callable[[K, T], K] = tuple_reduce,
          init_fn: Callable[[], K] = tuple_init) -> bool:
    ...

  def sow(self, col: str, name: str, value: T,
          reduce_fn: Callable[[K, T], K] = tuple_reduce,
          init_fn: Callable[[], K] = tuple_init) -> bool:
    """Stores a value in a collection.

    Collections can be used to collect intermediate values without
    the overhead of explicitly passing a container through each Module call.

    If the target collection is not mutable `sow` behaves like a no-op
    and returns `False`.

    Example::

      import jax
      import jax.numpy as jnp
      import flax.linen as nn

      class Foo(nn.Module):
        @nn.compact
        def __call__(self, x):
          h = nn.Dense(4)(x)
          self.sow('intermediates', 'h', h)
          return nn.Dense(2)(h)

      x = jnp.ones((16, 9))
      model = Foo()
      variables = model.init(jax.random.PRNGKey(0), x)
      y, state = model.apply(variables, x, mutable=['intermediates'])
      print(state['intermediates'])  # {'h': (...,)}

    By default the values are stored in a tuple and each stored value
    is appended at the end. This way all intermediates can be tracked when
    the same module is called multiple times. Alternatively, a custom
    init/reduce function can be passed::

      class Foo2(nn.Module):
        @nn.compact
        def __call__(self, x):
          init_fn = lambda: 0
          reduce_fn = lambda a, b: a + b
          self.sow('intermediates', 'h', x,
                   init_fn=init_fn, reduce_fn=reduce_fn)
          self.sow('intermediates', 'h', x * 2,
                   init_fn=init_fn, reduce_fn=reduce_fn)
          return x

      model = Foo2()
      variables = model.init(jax.random.PRNGKey(0), x)
      y, state = model.apply(variables, jnp.ones((1, 1)), mutable=['intermediates'])
      print(state['intermediates'])  # ==> {'h': [[3.]]}

    Args:
      col: The name of the variable collection.
      name: The name of the variable.
      value: The value of the variable.
      reduce_fn: The function used to combine the existing value with
        the new value. The default is to append the value to a tuple.
      init_fn: For the first value stored, `reduce_fn` will be passed
        the result of `init_fn` together with the value to be stored.
        The default is an empty tuple.

    Returns:
      `True` if the value has been stored successfully, `False` otherwise.
    """
    if self.scope is None:
      raise ValueError("Can't store variables on unbound modules")
    if not self.scope.is_mutable_collection(col):
      return False
    if self.scope.has_variable(col, name):
      xs = self.scope.get_variable(col, name)
    else:
      self.scope.reserve(name)
      self._state.children[name] = col
      xs = init_fn()
    xs = reduce_fn(xs, value)
    self.scope.put_variable(col, name, xs)
    return True


def merge_param(name: str, a: Optional[T], b: Optional[T]) -> T:
  """Merges construction and call time argument.

  This is a utility for supporting the pattern where a Module hyper parameter
  can be passed to ``__init__`` or ``__call__``.

  Example::

    class Foo(nn.Module):
      train: Optional[bool] = None

      def __call__(self, train: Optional[bool] = None):
        train = nn.merge_param('train', self.train, train)

  An error is thrown when both arguments are `None` or both values are not `None`.

  Args:
    name: the name of the parameter. Used for error messages.
    a: option a
    b: option b
  Returns:
    a or b whichever is not `None`.

  """
  if a is None and b is None:
    raise ValueError(f'Parameter "{name}" must be passed to the constructor or at call time.')
  if a is not None and b is not None:
    raise ValueError(f'Parameter "{name}" was passed to the constructor and at call time.'
                     ' Should be passed just once.')
  if a is None:
    assert b is not None
    return b
  return a


@traceback_util.api_boundary
def apply(fn: Callable[..., Any], module: Module,
          mutable: CollectionFilter = False,
          capture_intermediates: Union[bool, Callable[[Module, str], bool]] = False) -> Callable[..., Any]:
  """Creates an apply function to call ``fn`` with a bound module.

  Unlike ``Module.apply`` this function returns a new function with the signature
  ``(variables, *args, rngs=None, **kwargs) -> T`` where `T` is the return type
  of ``fn``. If ``mutable`` is not ``False`` the return type is a tuple where the
  second item is a ``FrozenDict`` with the mutated variables.

  The apply function that is returned can be directly composed with
  JAX transformations like ``jax.jit``::

    def f(foo, x):
      z = foo.encode(x)
      y = foo.decode(z)
      # ...
      return y

    foo = Foo()
    f_jitted = jax.jit(nn.apply(f, foo))
    f_jitted(variables, x)

  Args:
    fn: The function that should be applied. The first argument passed will
      be an module instance of the ``module`` with variables and RNGs bound
      to it.
    module: The ``Module`` that will be used to bind variables and RNGs to.
      The ``Module`` passed as the first argument to ``fn`` will be a clone
      of module.
    mutable: Can be bool, str, or list. Specifies which collections should be
      treated as mutable: ``bool``: all/no collections are mutable.
      ``str``: The name of a single mutable collection. ``list``: A
      list of names of mutable collections.
    capture_intermediates: If `True`, captures intermediate return values
      of all Modules inside the "intermediates" collection. By default only
      the return values of all `__call__` methods are stored. A function can
      be passed to change the filter behavior. The filter function takes
      the Module instance and method name and returns a bool indicating
      whether the output of that method invocation should be stored.
  Returns:
    The apply function wrapping ``fn``.
  """
  @functools.wraps(fn)
  def scope_fn(scope, *args, **kwargs):
    _context.capture_stack.append(capture_intermediates)
    try:
      return fn(module.clone(parent=scope), *args, **kwargs)
    finally:
      _context.capture_stack.pop()

  if capture_intermediates is True:  # pylint: disable=g-bool-id-comparison
    capture_intermediates = capture_call_intermediates
  if capture_intermediates:
    mutable = union_filters(mutable, 'intermediates')
  return core.apply(scope_fn, mutable=mutable)


@traceback_util.api_boundary
def init_with_output(fn: Callable[..., Any], module: Module,
                     mutable: CollectionFilter = DenyList('intermediates'),
                     ) -> Callable[..., Tuple[Any, FrozenVariableDict]]:
  """Creates an init function to call ``fn`` with a bound module that also returns the function outputs.

  Unlike ``Module.init_with_output`` this function returns a new function with the signature
  ``(rngs, *args, **kwargs) -> (T, variables)`` where `T` is the return type of ``fn``.
  The rngs can be a dict of PRNGKeys or a single ```PRNGKey`` which is
  equivalent to passing a dict with one PRNGKey with the name "params".

  The init function that is returned can be directly composed with
  JAX transformations like ``jax.jit``::

    def f(foo, x):
      z = foo.encode(x)
      y = foo.decode(z)
      # ...
      return y

    foo = Foo()
    f_jitted = jax.jit(nn.init_with_output(f, foo))
    y, variables = f_jitted(rng, x)

  Args:
    fn: The function that should be applied. The first argument passed will
      be an module instance of the ``module`` with variables and RNGs bound
      to it.
    module: The ``Module`` that will be used to bind variables and RNGs to.
      The ``Module`` passed as the first argument to ``fn`` will be a clone
      of module.
    mutable: Can be bool, str, or list. Specifies which collections should be
      treated as mutable: ``bool``: all/no collections are mutable.
      ``str``: The name of a single mutable collection. ``list``: A
      list of names of mutable collections. By default all collections
      except "intermediates" are mutable.
  Returns:
    The init function wrapping ``fn``.
  """
  @functools.wraps(fn)
  def scope_fn(scope, *args, **kwargs):
    return fn(module.clone(parent=scope), *args, **kwargs)
  return core.init(scope_fn, mutable=mutable)


@traceback_util.api_boundary
def init(fn: Callable[..., Any], module: Module,
         mutable: CollectionFilter = DenyList('intermediates'),
         ) -> Callable[..., FrozenVariableDict]:
  """Creates an init function to call ``fn`` with a bound module.

  Unlike ``Module.init`` this function returns a new function with the signature
  ``(rngs, *args, **kwargs) -> variables``.
  The rngs can be a dict of PRNGKeys or a single ```PRNGKey`` which is
  equivalent to passing a dict with one PRNGKey with the name "params".

  The init function that is returned can be directly composed with
  JAX transformations like ``jax.jit``::

    def f(foo, x):
      z = foo.encode(x)
      y = foo.decode(z)
      # ...
      return y

    foo = Foo()
    f_jitted = jax.jit(nn.init(f, foo))
    variables = f_jitted(rng, x)

  Args:
    fn: The function that should be applied. The first argument passed will
      be an module instance of the ``module`` with variables and RNGs bound
      to it.
    module: The ``Module`` that will be used to bind variables and RNGs to.
      The ``Module`` passed as the first argument to ``fn`` will be a clone
      of module.
    mutable: Can be bool, str, or list. Specifies which collections should be
      treated as mutable: ``bool``: all/no collections are mutable.
      ``str``: The name of a single mutable collection. ``list``: A
      list of names of mutable collections. By default all collections
      except "intermediates" are mutable.
  Returns:
    The init function wrapping ``fn``.
  """
  init_fn = init_with_output(fn, module, mutable)
  @functools.wraps(init_fn)
  def init_wrapper(*args, **kwargs):
    return init_fn(*args, **kwargs)[1]
  return init_wrapper<|MERGE_RESOLUTION|>--- conflicted
+++ resolved
@@ -22,21 +22,9 @@
 import typing
 from typing import (Any, Callable, Dict, Iterable, List, Optional,
                     Set, Tuple, Type, TypeVar, Union, overload)
+from typing_extensions import dataclass_transform # pytype: disable=import-error
 import weakref
 
-<<<<<<< HEAD
-from typing import (Any, Callable, Sequence, Iterable, List, Optional, Tuple,
-                    Set, Type, Union, TypeVar, Generic, Dict, overload)
-
-import jax
-from jax import tree_util
-from jax._src.numpy.lax_numpy import isin
-from typing_extensions import dataclass_transform  # pytype: disable=import-error
-import numpy as np
-
-import flax
-=======
->>>>>>> 3c50bddc
 from flax import config
 from flax import core
 from flax import errors
@@ -44,17 +32,11 @@
 from flax import traceback_util
 from flax import traverse_util
 from flax.core import Scope
-<<<<<<< HEAD
-from flax.core.scope import CollectionFilter, DenyList, Variable, VariableDict, FrozenVariableDict, union_filters
-from flax.core.frozen_dict import FrozenDict, freeze
-=======
 from flax.core.frozen_dict import FrozenDict
 from flax.core.scope import (CollectionFilter, DenyList, FrozenVariableDict,  # pylint: disable=g-multiple-import
                              Variable, VariableDict, union_filters)
-from flax.struct import __dataclass_transform__
 import jax
 
->>>>>>> 3c50bddc
 
 traceback_util.register_exclusion(__file__)
 
